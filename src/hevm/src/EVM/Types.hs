{-# Language CPP #-}
{-# Language TemplateHaskell #-}
{-# LANGUAGE TypeFamilies #-}
{-# LANGUAGE DataKinds #-}
{-# LANGUAGE DefaultSignatures #-}
{-# LANGUAGE FlexibleInstances #-}

module EVM.Types where

import Prelude hiding  (Word, LT, GT)

<<<<<<< HEAD
import Data.Aeson (FromJSON (..), (.:))

import System.Console.ANSI

#if MIN_VERSION_aeson(1, 0, 0)
=======
>>>>>>> b20e981e
import Data.Aeson (FromJSONKey (..), FromJSONKeyFunction (..))
import Data.Aeson
import Crypto.Hash
import Data.SBV hiding (Word)
import Data.Kind
import Data.Bifunctor (first)
import Data.Char
import Data.List (intercalate)
import Data.Bifunctor (bimap)
import Data.ByteString (ByteString)
import Data.ByteString.Base16 as BS16
import Data.ByteString.Builder (byteStringHex, toLazyByteString)
import Data.ByteString.Lazy (toStrict)
import Control.Monad.State.Strict (liftM)
import qualified Data.ByteString.Char8  as Char8
import Data.DoubleWord
import Data.DoubleWord.TH
import Data.Maybe (fromMaybe)
import Numeric (readHex, showHex)
import Options.Generic
import Control.Arrow ((>>>))

import qualified Data.ByteArray       as BA
import qualified Data.Aeson           as JSON
import qualified Data.Aeson.Types     as JSON
import qualified Data.ByteString      as BS
import qualified Data.Serialize.Get   as Cereal
import qualified Data.Text            as Text
import qualified Data.List            as List
import qualified Data.Text.Encoding   as Text
import qualified Text.Read

-- Some stuff for "generic programming", needed to create Word512
import Data.Data

import EVM.Expr

-- We need a 512-bit word for doing ADDMOD and MULMOD with full precision.
mkUnpackedDoubleWord "Word512" ''Word256 "Int512" ''Int256 ''Word256
  [''Typeable, ''Data, ''Generic]


-- COLOR
cColor :: SGR -> String -> String
cColor sgr str =
  let
    c = setSGRCode [sgr]
    r = setSGRCode []
  in c ++ str ++ r

cKeyword :: String -> String
cKeyword = cColor (SetColor Foreground Vivid Magenta)

cVar :: String -> String
cVar = cColor (SetColor Foreground Vivid Yellow)

{-# SPECIALIZE num :: Word8 -> W256 #-}
num :: (Integral a, Num b) => a -> b
num = fromIntegral


data Word = C Expr W256 --maybe to remove completely in the future

whiff :: Word -> Expr
whiff (C w _) = w

data Buffer
  = ConcreteBuffer Expr ByteString
  | SymbolicBuffer Expr [SWord 8]
  deriving Eq

newtype W256 = W256 Word256
  deriving
    ( Num, Integral, Real, Ord, Enum, Eq
    , Bits, FiniteBits, Bounded, Generic
    )

instance Show Word where
  show (C _ x) = show x

instance Read Word where
  readsPrec n s =
    case readsPrec n s of
      [(x, r)] -> [(w256 x, r)]
      _ -> []

w256 :: W256 -> Word
w256 x@(W256 w) = C (Literal w) x

instance Bits Word where
  (C a x) .&. (C b y) = C (And a b) (x .&. y)
  (C a x) .|. (C b y) = C (Or  a b) (x .|. y)
  (C a x) `xor` (C b y) = C (Todo "xor" [a, b]) (x `xor` y)
  complement (C a x) = C (Neg a) (complement x)
  shiftL (C a x) i = C (SHL a (Literal $ fromIntegral i)) (shiftL x i)
  shiftR (C a x) i = C (SHR a (Literal $ fromIntegral i)) (shiftR x i)
  rotate (C a x) i = C (Todo "rotate " [a]) (rotate x i) -- unused.
  bitSize (C _ x) = bitSize x
  bitSizeMaybe (C _ x) = bitSizeMaybe x
  isSigned (C _ x) = isSigned x
  testBit (C _ x) i = testBit x i
  bit i = w256 (bit i)
  popCount (C _ x) = popCount x

instance FiniteBits Word where
  finiteBitSize (C _ x) = finiteBitSize x
  countLeadingZeros (C _ x) = countLeadingZeros x
  countTrailingZeros (C _ x) = countTrailingZeros x

instance Bounded Word where
  minBound = w256 minBound
  maxBound = w256 maxBound

instance Eq Word where
  (C _ x) == (C _ y) = x == y

instance Enum Word where
  toEnum i = w256 (toEnum i)
  fromEnum (C _ x) = fromEnum x

instance Integral Word where
  quotRem (C _ x) (C _ y) =
    let (a, b) = quotRem x y
    in (w256 a, w256 b)
  toInteger (C _ x) = toInteger x

instance Num Word where
  (C a x) + (C b y) = C (Add a b) (x + y)
  (C a x) * (C b y) = C (Mul a b) (x * y)
  abs (C a x) = C (Todo "abs" [a]) (abs x)
  signum (C a x) = C (Todo "signum" [a]) (signum x)
  fromInteger x = C (Literal (fromInteger x)) (fromInteger x)
  negate (C a x) = C (Sub (Literal 0) a) (negate x)

instance Real Word where
  toRational (C _ x) = toRational x

instance Ord Word where
  compare (C _ x) (C _ y) = compare x y

newtype ByteStringS = ByteStringS ByteString deriving (Eq)

instance Show ByteStringS where
  show (ByteStringS x) = ("0x" ++) . Text.unpack . fromBinary $ x
    where
      fromBinary =
        Text.decodeUtf8 . toStrict . toLazyByteString . byteStringHex

instance Read ByteStringS where
    readsPrec _ ('0':'x':x) = [bimap ByteStringS (Text.unpack . Text.decodeUtf8) bytes]
       where bytes = BS16.decode (Text.encodeUtf8 (Text.pack x))
    readsPrec _ _ = []

instance JSON.ToJSON ByteStringS where
  toJSON = JSON.String . Text.pack . show

-- | Symbolic words of 256 bits, possibly annotated with additional
--   "insightful" information
data SymWord = S Expr (SWord 256)

instance Show SymWord where
  show s@(S w _) = show w

var :: String -> SWord 256 -> SymWord
var name x = S (Var name (ECTWord 256)) x
-- TODO

-- | Custom instances for SymWord, many of which have direct
-- analogues for concrete words defined in Concrete.hs
instance EqSymbolic SymWord where
  (.==) (S _ x) (S _ y) = x .== y

instance Num SymWord where
  (S a x) + (S b y) = S (Add a b) (x + y)
  (S a x) * (S b y) = S (Mul a b) (x * y)
  abs (S a x) = S (Todo "abs" [a]) (abs x)
  signum (S a x) = S (Todo "signum" [a]) (signum x)
  fromInteger x = S (Literal (fromInteger x)) (fromInteger x)
  negate (S a x) = S (Neg a) (negate x)

instance Bits SymWord where
  (S a x) .&. (S b y) = S (And a b) (x .&. y)
  (S a x) .|. (S b y) = S (Or  a b) (x .|. y)
  (S a x) `xor` (S b y) = S (Todo "xor" [a, b]) (x `xor` y)
  complement (S a x) = S (Neg a) (complement x)
  shiftL (S a x) i = S (SHL a (Literal $ fromIntegral i)) (shiftL x i)
  shiftR (S a x) i = S (SHR a (Literal $ fromIntegral i)) (shiftR x i)
  rotate (S a x) i = S (Todo "rotate " [a]) (rotate x i) -- unused.
  bitSize (S _ x) = bitSize x
  bitSizeMaybe (S _ x) = bitSizeMaybe x
  isSigned (S _ x) = isSigned x
  testBit (S _ x) i = testBit x i
  bit i = S (Bit (Literal (num i))) (bit i)
  popCount (S _ x) = popCount x

-- sQuotRem and sDivMod are identical for SWord 256
-- prove $ \x y -> x `sQuotRem` (y :: SWord 256) .== x `sDivMod` y
-- Q.E.D.
instance SDivisible SymWord where
  sQuotRem (S x' x) (S y' y) = let (a, b) = x `sQuotRem` y
                               in (S (Div x' y') a, S (Mod x' y') b)
  sDivMod = sQuotRem

-- | Instead of supporting a Mergeable instance directly,
-- we use one which carries the Expr around:
iteExpr :: Expr -> SBool -> SWord 256 -> SWord 256 -> SymWord
iteExpr w b x y = S w (ite b x y)

instance Bounded SymWord where
  minBound = S (Todo "minBound" []) minBound
  maxBound = S (Todo "maxBound" []) maxBound

instance Eq SymWord where
  (S _ x) == (S _ y) = x == y

instance Enum SymWord where
  toEnum i = S (Todo "toEnum" []) (toEnum i)
  fromEnum (S _ x) = fromEnum x


data EthEnv
   = Caller
   | Callvalue
   | Calldepth
   | Origin
   | Blockhash
   | Blocknumber
   | Difficulty
   | Chainid
   | Gaslimit
   | Coinbase
   | Timestamp
   | This
   | Nonce
  deriving Eq

instance Show EthEnv where
  show = \case
    Caller -> "CALLER"
    Callvalue -> "CALLVALUE"
    Calldepth -> "CALLDEPTH"
    Origin -> "ORIGIN"
    Blockhash -> "BLOCKHASH"
    Blocknumber -> "BLOCKNUMBER"
    Difficulty -> "DIFFICULTY"
    Chainid -> "CHAINID"
    Gaslimit -> "GASLIMIT"
    Coinbase -> "COINBASE"
    Timestamp -> "TIMESTAMP"
    This -> "THIS"
    Nonce -> "NONCE"

newtype Addr = Addr { addressWord160 :: Word160 }
  deriving (Num, Integral, Real, Ord, Enum, Eq, Bits, Generic)

newtype SAddr = SAddr { saddressWord160 :: SWord 160 }
  deriving (Num)

-- | Capture the correspondence between sized and fixed-sized BVs
-- (This is blatant copypasta of `FromSized` from sbv, which just
-- happens to be defined up to 64 bits)
type family FromSizzle (t :: Type) :: Type where
   FromSizzle (WordN 256) = W256
   FromSizzle (WordN 160) = Addr

-- | Conversion from a sized BV to a fixed-sized bit-vector.
class FromSizzleBV a where
   -- | Convert a sized bit-vector to the corresponding fixed-sized bit-vector,
   -- for instance 'SWord 16' to 'SWord16'. See also 'toSized'.
   fromSizzle :: a -> FromSizzle a

   default fromSizzle :: (Num (FromSizzle a), Integral a) => a -> FromSizzle a
   fromSizzle = fromIntegral


maybeLitWord :: SymWord -> Maybe Word
maybeLitWord (S whiff a) = fmap (C whiff . fromSizzle) (unliteral a)

-- | convert between (WordN 256) and Word256
type family ToSizzle (t :: Type) :: Type where
    ToSizzle W256 = (WordN 256)
    ToSizzle Addr = (WordN 160)

-- | Conversion from a fixed-sized BV to a sized bit-vector.
class ToSizzleBV a where
   -- | Convert a fixed-sized bit-vector to the corresponding sized bit-vector,
   toSizzle :: a -> ToSizzle a

   default toSizzle :: (Num (ToSizzle a), Integral a) => (a -> ToSizzle a)
   toSizzle = fromIntegral


instance (ToSizzleBV W256)
instance (FromSizzleBV (WordN 256))
instance (ToSizzleBV Addr)
instance (FromSizzleBV (WordN 160))

w256lit :: W256 -> SymWord
w256lit x@(W256 w) = S (Literal w) $ literal $ toSizzle x

litBytes :: ByteString -> [SWord 8]
litBytes bs = fmap (toSized . literal) (BS.unpack bs)

-- | Operations over buffers (concrete or symbolic)

-- | A buffer is a list of bytes. For concrete execution, this is simply `ByteString`.
-- In symbolic settings, it is a list of symbolic bitvectors of size 8.
instance Show Buffer where
  show (ConcreteBuffer w b) = show w
  show (SymbolicBuffer w b) = show w


instance Semigroup Buffer where
  ConcreteBuffer _ a <> ConcreteBuffer _ b = ConcreteBuffer (Todo "C<>C" []) (a <> b)
  ConcreteBuffer _ a <> SymbolicBuffer _ b = SymbolicBuffer (Todo "C<>S" []) (litBytes a <> b)
  SymbolicBuffer _ a <> ConcreteBuffer _ b = SymbolicBuffer (Todo "S<>C" []) (a <> litBytes b)
  SymbolicBuffer _ a <> SymbolicBuffer _ b = SymbolicBuffer (Todo "S<>S" []) (a <> b)

instance Monoid Buffer where
  mempty = ConcreteBuffer SEmpty mempty

instance EqSymbolic Buffer where
  ConcreteBuffer _ a .== ConcreteBuffer _ b = literal (a == b)
  ConcreteBuffer _ a .== SymbolicBuffer _ b = litBytes a .== b
  SymbolicBuffer _ a .== ConcreteBuffer _ b = a .== litBytes b
  SymbolicBuffer _ a .== SymbolicBuffer _ b = a .== b


instance Read W256 where
  readsPrec _ "0x" = [(0, "")]
  readsPrec n s = first W256 <$> readsPrec n s

instance Show W256 where
  showsPrec _ s = ("0x" ++) . showHex s

instance JSON.ToJSON W256 where
  toJSON = JSON.String . Text.pack . show

instance JSON.ToJSON Word where
  toJSON (C _ x) = toJSON x

instance Read Addr where
  readsPrec _ ('0':'x':s) = readHex s
  readsPrec _ s = readHex s

instance Show Addr where
  showsPrec _ addr next =
    let hex = showHex addr next
        str = replicate (40 - length hex) '0' ++ hex
    in "0x" ++ toChecksumAddress str ++ drop 40 str

instance Show SAddr where
  show (SAddr a) = case unliteral a of
    Nothing -> "<symbolic addr>"
    Just c -> show $ fromSizzle c

-- https://eips.ethereum.org/EIPS/eip-55
toChecksumAddress :: String -> String
toChecksumAddress addr = zipWith transform nibbles addr
  where
    nibbles = unpackNibbles . BS.take 20 $ keccakBytes (Char8.pack addr)
    transform nibble = if nibble >= 8 then toUpper else id

strip0x :: ByteString -> ByteString
strip0x bs = if "0x" `Char8.isPrefixOf` bs then Char8.drop 2 bs else bs

instance FromJSON W256 where
  parseJSON v = do
    s <- Text.unpack <$> parseJSON v
    case reads s of
      [(x, "")]  -> return x
      _          -> fail $ "invalid hex word (" ++ s ++ ")"

instance FromJSON Addr where
  parseJSON v = do
    s <- Text.unpack <$> parseJSON v
    case reads s of
      [(x, "")] -> return x
      _         -> fail $ "invalid address (" ++ s ++ ")"

#if MIN_VERSION_aeson(1, 0, 0)

instance FromJSONKey W256 where
  fromJSONKey = FromJSONKeyTextParser $ \s ->
    case reads (Text.unpack s) of
      [(x, "")]  -> return x
      _          -> fail $ "invalid word (" ++ Text.unpack s ++ ")"

instance FromJSONKey Addr where
  fromJSONKey = FromJSONKeyTextParser $ \s ->
    case reads (Text.unpack s) of
      [(x, "")] -> return x
      _         -> fail $ "invalid word (" ++ Text.unpack s ++ ")"

#endif

instance ParseField W256
instance ParseFields W256
instance ParseRecord W256 where
  parseRecord = fmap getOnly parseRecord

instance ParseField Addr
instance ParseFields Addr
instance ParseRecord Addr where
  parseRecord = fmap getOnly parseRecord

hexByteString :: String -> ByteString -> ByteString
hexByteString msg bs =
  case BS16.decode bs of
    (x, "") -> x
    _ -> error ("invalid hex bytestring for " ++ msg)

hexText :: Text -> ByteString
hexText t =
  case BS16.decode (Text.encodeUtf8 (Text.drop 2 t)) of
    (x, "") -> x
    _ -> error ("invalid hex bytestring " ++ show t)

readN :: Integral a => String -> a
readN s = fromIntegral (read s :: Integer)

readNull :: Read a => a -> String -> a
readNull x = fromMaybe x . Text.Read.readMaybe

wordField :: JSON.Object -> Text -> JSON.Parser W256
wordField x f = ((readNull 0) . Text.unpack)
                  <$> (x .: f)

addrField :: JSON.Object -> Text -> JSON.Parser Addr
addrField x f = (read . Text.unpack) <$> (x .: f)

addrFieldMaybe :: JSON.Object -> Text -> JSON.Parser (Maybe Addr)
addrFieldMaybe x f = (Text.Read.readMaybe . Text.unpack) <$> (x .: f)

dataField :: JSON.Object -> Text -> JSON.Parser ByteString
dataField x f = hexText <$> (x .: f)

toWord512 :: W256 -> Word512
toWord512 (W256 x) = fromHiAndLo 0 x

fromWord512 :: Word512 -> W256
fromWord512 x = W256 (loWord x)

padLeft :: Int -> ByteString -> ByteString
padLeft n xs = BS.replicate (n - BS.length xs) 0 <> xs

padRight :: Int -> ByteString -> ByteString
padRight n xs = xs <> BS.replicate (n - BS.length xs) 0

-- | Right padding  / truncating
truncpad :: Int -> [SWord 8] -> [SWord 8]
truncpad n xs = if m > n then take n xs
                else mappend xs (replicate (n - m) 0)
  where m = length xs

padLeft' :: (Num a) => Int -> [a] -> [a]
padLeft' n xs = replicate (n - length xs) 0 <> xs

word256 :: ByteString -> Word256
word256 xs = case Cereal.runGet m (padLeft 32 xs) of
               Left _ -> error "internal error"
               Right x -> x
  where
    m = do a <- Cereal.getWord64be
           b <- Cereal.getWord64be
           c <- Cereal.getWord64be
           d <- Cereal.getWord64be
           return $ fromHiAndLo (fromHiAndLo a b) (fromHiAndLo c d)

word :: ByteString -> W256
word = W256 . word256

byteAt :: (Bits a, Bits b, Integral a, Num b) => a -> Int -> b
byteAt x j = num (x `shiftR` (j * 8)) .&. 0xff

fromBE :: (Integral a) => ByteString -> a
fromBE xs = if xs == mempty then 0
  else 256 * fromBE (BS.init xs)
       + (num $ BS.last xs)

asBE :: (Integral a) => a -> ByteString
asBE 0 = mempty
asBE x = asBE (x `div` 256)
  <> BS.pack [num $ x `mod` 256]

word256Bytes :: W256 -> ByteString
word256Bytes x = BS.pack [byteAt x (31 - i) | i <- [0..31]]

word160Bytes :: Addr -> ByteString
word160Bytes x = BS.pack [byteAt (addressWord160 x) (19 - i) | i <- [0..19]]

newtype Nibble = Nibble Word8
  deriving ( Num, Integral, Real, Ord, Enum, Eq
    , Bits, FiniteBits, Bounded, Generic)

instance Show Nibble where
  show = (:[]) . intToDigit . num

--Get first and second Nibble from byte
hi, lo :: Word8 -> Nibble
hi b = Nibble $ b `shiftR` 4
lo b = Nibble $ b .&. 0x0f

toByte :: Nibble -> Nibble -> Word8
toByte  (Nibble high) (Nibble low) = high `shift` 4 .|. low

unpackNibbles :: ByteString -> [Nibble]
unpackNibbles bs = BS.unpack bs >>= unpackByte
  where unpackByte b = [hi b, lo b]

--Well-defined for even length lists only (plz dependent types)
packNibbles :: [Nibble] -> ByteString
packNibbles [] = mempty
packNibbles (n1:n2:ns) = BS.singleton (toByte n1 n2) <> packNibbles ns
packNibbles _ = error "can't pack odd number of nibbles"

-- Keccak hashing

keccakBytes :: ByteString -> ByteString
keccakBytes =
  (hash :: ByteString -> Digest Keccak_256)
    >>> BA.unpack
    >>> BS.pack

word32 :: [Word8] -> Word32
word32 xs = sum [ fromIntegral x `shiftL` (8*n)
                | (n, x) <- zip [0..] (reverse xs) ]

keccak :: ByteString -> W256
keccak =
  keccakBytes
    >>> BS.take 32
    >>> word

abiKeccak :: ByteString -> Word32
abiKeccak =
  keccakBytes
    >>> BS.take 4
    >>> BS.unpack
    >>> word32


concatMapM :: Monad m => (a -> m [b]) -> [a] -> m [b]
concatMapM f xs = liftM concat (mapM f xs)<|MERGE_RESOLUTION|>--- conflicted
+++ resolved
@@ -9,14 +9,7 @@
 
 import Prelude hiding  (Word, LT, GT)
 
-<<<<<<< HEAD
-import Data.Aeson (FromJSON (..), (.:))
-
 import System.Console.ANSI
-
-#if MIN_VERSION_aeson(1, 0, 0)
-=======
->>>>>>> b20e981e
 import Data.Aeson (FromJSONKey (..), FromJSONKeyFunction (..))
 import Data.Aeson
 import Crypto.Hash
